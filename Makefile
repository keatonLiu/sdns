GO ?= go
TESTFOLDER := $(shell $(GO) list ./...)
BIN = sdns

all: generate tidy test build

.PHONY: test
test:
	echo "mode: atomic" > coverage.out
	for d in $(TESTFOLDER); do \
		$(GO) test -v -covermode=atomic -race -coverprofile=profile.out $$d > profiles.out; \
		cat profiles.out; \
		if grep -q "^--- FAIL" profiles.out; then \
			rm -rf profiles.out; \
			rm -rf profile.out; \
			exit 1; \
		fi; \
		if [ -f profile.out ]; then \
			cat profile.out | grep -v "mode:" >> coverage.out; \
			rm -rf profile.out; \
		fi; \
		rm -rf profiles.out; \
	done

.PHONY: generate
generate:
	$(GO) generate

<<<<<<< HEAD
.PHONY: build
build:
	$(GO) build

.PHONY: linux
linux:
	CGO_ENABLED=0  GOOS=linux  GOARCH=amd64 $(GO) build

=======
>>>>>>> c4fec9eb
.PHONY: tidy
tidy:
	$(GO) mod tidy

.PHONY: build
build:
	$(GO) build

.PHONY: clean
clean:
	rm -rf $(BIN)
	rm -rf zregister.go<|MERGE_RESOLUTION|>--- conflicted
+++ resolved
@@ -26,17 +26,6 @@
 generate:
 	$(GO) generate
 
-<<<<<<< HEAD
-.PHONY: build
-build:
-	$(GO) build
-
-.PHONY: linux
-linux:
-	CGO_ENABLED=0  GOOS=linux  GOARCH=amd64 $(GO) build
-
-=======
->>>>>>> c4fec9eb
 .PHONY: tidy
 tidy:
 	$(GO) mod tidy
