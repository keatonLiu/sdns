package config

import (
	"crypto/rand"
	"encoding/binary"
	"fmt"
	"io"
	"net"
	"os"
	"path"
	"path/filepath"
	"strings"
	"time"

	"github.com/BurntSushi/toml"
	"github.com/miekg/dns"
	"github.com/semihalev/log"
)

const configver = "1.3.3"

// Config type
type Config struct {
<<<<<<< HEAD
	Version              string
	BlockLists           []string
	BlockListDir         string
	RootServers          []string
	Root6Servers         []string
	RootKeys             []string
	FallbackServers      []string
	ForwarderServers     []string
	AccessList           []string
	LogLevel             string
	AccessLog            string
	Bind                 string
	BindTLS              string
	BindDOH              string
	BindDOQ              string
	TLSCertificate       string
	TLSPrivateKey        string
	API                  string
	Nullroute            string
	Nullroutev6          string
	Hostsfile            string
	OutboundIPs          []string
	OutboundIP6s         []string
	Timeout              Duration
	Expire               uint32
	CacheSize            int
	Prefetch             uint32
	Maxdepth             int
	RateLimit            int
	ClientRateLimit      int
	CookieSecret         string
	NSID                 string
	Blocklist            []string
	Whitelist            []string
	Chaos                bool
	QnameMinLevel        int `toml:"qname_min_level"`
	EmptyZones           []string
	MonitorZones         []string `toml:"monitor_zones"`
	AnchorUpdateInterval Duration `toml:"anchor_update_interval"`
=======
	Version          string
	Directory        string
	BlockLists       []string
	BlockListDir     string
	RootServers      []string
	Root6Servers     []string
	RootKeys         []string
	FallbackServers  []string
	ForwarderServers []string
	AccessList       []string
	LogLevel         string
	AccessLog        string
	Bind             string
	BindTLS          string
	BindDOH          string
	BindDOQ          string
	TLSCertificate   string
	TLSPrivateKey    string
	API              string
	Nullroute        string
	Nullroutev6      string
	Hostsfile        string
	OutboundIPs      []string
	OutboundIP6s     []string
	Timeout          Duration
	QueryTimeout     Duration
	Expire           uint32
	CacheSize        int
	Prefetch         uint32
	Maxdepth         int
	RateLimit        int
	ClientRateLimit  int
	NSID             string
	Blocklist        []string
	Whitelist        []string
	Chaos            bool
	QnameMinLevel    int `toml:"qname_min_level"`
	EmptyZones       []string
>>>>>>> c4fec9eb

	Plugins map[string]Plugin

	CookieSecret string
	IPv6Access   bool

	sVersion string
}

// Plugin type
type Plugin struct {
	Path   string
	Config map[string]interface{}
}

// ServerVersion return current server version
func (c *Config) ServerVersion() string {
	return c.sVersion
}

// Duration type
type Duration struct {
	time.Duration
}

// UnmarshalText for duration type
func (d *Duration) UnmarshalText(text []byte) error {
	var err error
	d.Duration, err = time.ParseDuration(string(text))
	return err
}

var defaultConfig = `
# Config version, config and build versions can be different.
version = "%s"

# Sets the sdns working directory. The directory must have write access for sdns's user.
directory = "db"

# Address to bind to for the DNS server.
bind = ":53"

# Address to bind to for the DNS-over-TLS server.
# bindtls = ":853"

# Address to bind to for the DNS-over-HTTPS server.
# binddoh = ":443"

# Address to bind to for the DNS-over-QUIC server.
# binddoq = ":853"

# TLS certificate file.
# tlscertificate = "server.crt"

# TLS private key file.
# tlsprivatekey = "server.key"

# Outbound IPv4 addresses, if you set multiple, sdns can use a random outbound IPv4 address by request based.
outboundips = [
]

# Outbound IPv6 addresses, if you set multiple, sdns can use a random outbound IPv6 address by request based.
outboundip6s = [
]

# Root zone IPv4 servers
rootservers = [
    "198.41.0.4:53",
    "199.9.14.201:53",
    "192.33.4.12:53",
    "199.7.91.13:53",
    "192.203.230.10:53",
    "192.5.5.241:53",
    "192.112.36.4:53",
    "198.97.190.53:53",
    "192.36.148.17:53",
    "192.58.128.30:53",
    "193.0.14.129:53",
    "199.7.83.42:53",
    "202.12.27.33:53"
]

# Root zone IPv6 servers
root6servers = [
    "[2001:503:ba3e::2:30]:53",
    "[2001:500:200::b]:53",
    "[2001:500:2::c]:53",
    "[2001:500:2d::d]:53",
    "[2001:500:a8::e]:53",
    "[2001:500:2f::f]:53",
    "[2001:500:12::d0d]:53",
    "[2001:500:1::53]:53",
    "[2001:7fe::53]:53",
    "[2001:503:c27::2:30]:53",
    "[2001:7fd::1]:53",
    "[2001:500:9f::42]:53",
    "[2001:dc3::35]:53"
]

# Trusted anchors for DNSSEC
rootkeys = [
    ".			172800	IN	DNSKEY	257 3 8 AwEAAaz/tAm8yTn4Mfeh5eyI96WSVexTBAvkMgJzkKTOiW1vkIbzxeF3+/4RgWOq7HrxRixHlFlExOLAJr5emLvN7SWXgnLh4+B5xQlNVz8Og8kvArMtNROxVQuCaSnIDdD5LKyWbRd2n9WGe2R8PzgCmr3EgVLrjyBxWezF0jLHwVN8efS3rCj/EWgvIWgb9tarpVUDK/b58Da+sqqls3eNbuv7pr+eoZG+SrDK6nWeL3c6H5Apxz7LjVc1uTIdsIXxuOLYA4/ilBmSVIzuDWfdRUfhHdY6+cn8HFRm+2hM8AnXGXws9555KrUB5qihylGa8subX2Nn6UwNR1AkUTV74bU="
]

# Failover resolver IPv4 or IPv6 addresses with port, left blank for disabled.
# fallbackservers = [
#   "8.8.8.8:53",
#   "[2001:4860:4860::8888]:53"
# ]
fallbackservers = [
]

# Forwarder resolver IPv4 or IPv6 addresses with port, left blank for disabled.
# forwarderservers = [
#   "8.8.8.8:53",
#   "[2001:4860:4860::8888]:53",
#   "tls://8.8.8.8:853"
# ]
forwarderservers = [
]

# Address to bind to for the HTTP API server, left blank for disabled.
api = "127.0.0.1:8080"

# What kind of information should be logged, Log verbosity level [crit, error, warn, info, debug].
loglevel = "info"

# The location of the access log file, left blank for disabled. SDNS uses Common Log Format by default.
# accesslog = ""

# List of remote blocklists address list. All lists will be downloaded to the blocklist folder.
# blocklists = [
#    "https://raw.githubusercontent.com/StevenBlack/hosts/master/hosts",
#    "http://sysctl.org/cameleon/hosts",
#    "https://s3.amazonaws.com/lists.disconnect.me/simple_tracking.txt",
#    "https://s3.amazonaws.com/lists.disconnect.me/simple_ad.txt"
# ]
blocklists = [
]

# [DEPRECATED] This will be ignored. The directory will be created under the working directory automatically.
blocklistdir = ""

# IPv4 address to forward blocked queries to.
nullroute = "0.0.0.0"

# IPv6 address to forward blocked queries to.
nullroutev6 = "::0"

# Which clients are allowed to make queries.
accesslist = [
    "0.0.0.0/0",
    "::0/0"
]

# Enables serving zone data from a hosts file, left blank for disabled.
# The form of the entries in the /etc/hosts file is based on IETF RFC 952, which was updated by IETF RFC 1123.
hostsfile = ""

# Specifies the network timeout duration for each DNS lookup.
timeout = "2s"

# Defines the maximum duration to wait for each DNS query to respond.
querytimeout = "10s"

# Default error cache TTL in seconds.
expire = 600

# Cache size (total records in cache).
cachesize = 256000

# Cache prefetch before expire. The default threshold is 10%%, 0 for disabled. 
# The threshold percent should be between 10%% ~ 90%%.
prefetch = 10

# Maximum iteration depth for a query.
maxdepth = 30

# Query-based ratelimit per second, 0 for disabled.
ratelimit = 0

# Client IP address-based ratelimit per minute, 0 for disabled.
clientratelimit = 0

# Manual blocklist entries.
# blocklist = [
#   "example.com",
#   "example.net"
# ]
blocklist = [
]

# Whitelist entries.
# whitelist = [
#   "example.com",
#   "example.net"
# ]
whitelist = [
]

# DNS server identifier (RFC 5001), it's useful while operating multiple sdns. Left blank for disabled.
nsid = ""

# Enable to answer version.server, version.bind, hostname.bind, id.server chaos queries.
chaos = true

# Qname minimization level. If higher, it can be more complex and impact the response performance. 
# If set to 0, qname minimization will be disabled.
qname_min_level = 5

# Empty zones return an answer for RFC 1918 zones. Please see http://as112.net/
# for details of the problems you are causing and the countermeasures that have had to be deployed.
# If the list is empty, SDNS will use default zones described at RFC.
# emptyzones = [
#   "10.in-addr.arpa."
# ]
emptyzones = [
]

# Set the zones to monitor
monitor_zones = []

# Set the update interval of the anchor NS
anchor_update_interval = "1h"

# You can add your own plugins to sdns. The plugin order is very important. 
# Plugins can be loaded before the cache middleware.
# Config keys should be strings, and values can be anything.
# There is an example plugin at https://github.com/semihalev/sdnsexampleplugin
# [plugins]
#     [plugins.example]
#     path = "exampleplugin.so"
<<<<<<< HEAD
#     config = {key_1 = "value_1", key_2 = 2, key_3 = true}	

=======
#     config = {key_1 = "value_1", key_2 = 2, key_3 = true}
>>>>>>> c4fec9eb
`

// Load loads the given config file
func Load(cfgfile, version string) (*Config, error) {
	config := new(Config)

	if _, err := os.Stat(cfgfile); os.IsNotExist(err) {
		if path.Base(cfgfile) == "sdns.conf" {
			// compatibility for old default conf file
			if _, err := os.Stat("sdns.toml"); os.IsNotExist(err) {
				if err := generateConfig(cfgfile); err != nil {
					return nil, err
				}
			} else {
				cfgfile = "sdns.toml"
			}
		}
	}

	log.Info("Loading config file...", "path", cfgfile)

	if _, err := toml.DecodeFile(cfgfile, config); err != nil {
		return nil, fmt.Errorf("could not load config: %s", err)
	}

	if config.Version != configver {
		log.Warn("Config file is out of version, you can generate new one and check the changes.")
	}

	if _, err := os.Stat(config.Directory); os.IsNotExist(err) {
		if err := os.Mkdir(config.Directory, 0750); err != nil {
			return nil, fmt.Errorf("error creating working directory: %s", err)
		}
	}

	log.Info("Working directory", "path", config.Directory)

	config.sVersion = version

	if config.CookieSecret == "" {
		var v uint64

		err := binary.Read(rand.Reader, binary.BigEndian, &v)
		if err != nil {
			return nil, err
		}

		config.CookieSecret = fmt.Sprintf("%16x", v)
	}

	if !config.IPv6Access {
		err := testIPv6Network()
		if err == nil {
			config.IPv6Access = true
		}
	}

	return config, nil
}

func generateConfig(path string) error {
	output, err := os.Create(path)
	if err != nil {
		return fmt.Errorf("could not generate config: %s", err)
	}

	defer func() {
		err := output.Close()
		if err != nil {
			log.Warn("Config generation failed while file closing", "error", err.Error())
		}
	}()

	r := strings.NewReader(fmt.Sprintf(defaultConfig, configver))
	if _, err := io.Copy(output, r); err != nil {
		return fmt.Errorf("could not copy default config: %s", err)
	}

	if abs, err := filepath.Abs(path); err == nil {
		log.Info("Default config file generated", "config", abs)
	}

	return nil
}

func testIPv6Network() error {
	client := &dns.Client{Net: "udp"}

	req := new(dns.Msg)
	req.SetQuestion(".", dns.TypeNS)

	//root server
	_, _, err := client.Exchange(req, net.JoinHostPort("2001:500:2::c", "53"))
	if err != nil {
		return err
	}

	return nil
}<|MERGE_RESOLUTION|>--- conflicted
+++ resolved
@@ -21,8 +21,8 @@
 
 // Config type
 type Config struct {
-<<<<<<< HEAD
 	Version              string
+	Directory            string
 	BlockLists           []string
 	BlockListDir         string
 	RootServers          []string
@@ -46,13 +46,13 @@
 	OutboundIPs          []string
 	OutboundIP6s         []string
 	Timeout              Duration
+	QueryTimeout         Duration
 	Expire               uint32
 	CacheSize            int
 	Prefetch             uint32
 	Maxdepth             int
 	RateLimit            int
 	ClientRateLimit      int
-	CookieSecret         string
 	NSID                 string
 	Blocklist            []string
 	Whitelist            []string
@@ -61,48 +61,7 @@
 	EmptyZones           []string
 	MonitorZones         []string `toml:"monitor_zones"`
 	AnchorUpdateInterval Duration `toml:"anchor_update_interval"`
-=======
-	Version          string
-	Directory        string
-	BlockLists       []string
-	BlockListDir     string
-	RootServers      []string
-	Root6Servers     []string
-	RootKeys         []string
-	FallbackServers  []string
-	ForwarderServers []string
-	AccessList       []string
-	LogLevel         string
-	AccessLog        string
-	Bind             string
-	BindTLS          string
-	BindDOH          string
-	BindDOQ          string
-	TLSCertificate   string
-	TLSPrivateKey    string
-	API              string
-	Nullroute        string
-	Nullroutev6      string
-	Hostsfile        string
-	OutboundIPs      []string
-	OutboundIP6s     []string
-	Timeout          Duration
-	QueryTimeout     Duration
-	Expire           uint32
-	CacheSize        int
-	Prefetch         uint32
-	Maxdepth         int
-	RateLimit        int
-	ClientRateLimit  int
-	NSID             string
-	Blocklist        []string
-	Whitelist        []string
-	Chaos            bool
-	QnameMinLevel    int `toml:"qname_min_level"`
-	EmptyZones       []string
->>>>>>> c4fec9eb
-
-	Plugins map[string]Plugin
+	Plugins              map[string]Plugin
 
 	CookieSecret string
 	IPv6Access   bool
@@ -333,12 +292,7 @@
 # [plugins]
 #     [plugins.example]
 #     path = "exampleplugin.so"
-<<<<<<< HEAD
 #     config = {key_1 = "value_1", key_2 = 2, key_3 = true}	
-
-=======
-#     config = {key_1 = "value_1", key_2 = 2, key_3 = true}
->>>>>>> c4fec9eb
 `
 
 // Load loads the given config file
