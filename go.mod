module github.com/semihalev/sdns

require (
	github.com/BurntSushi/toml v1.3.2
	github.com/cespare/xxhash/v2 v2.2.0
	github.com/miekg/dns v1.1.55
	github.com/prometheus/client_golang v1.16.0
	github.com/quic-go/quic-go v0.37.0
	github.com/semihalev/log v0.1.1
	github.com/stretchr/testify v1.8.4
	github.com/yl2chen/cidranger v1.0.2
	golang.org/x/exp v0.0.0-20230626212559-97b1e661b5df
	golang.org/x/time v0.3.0
)

require (
	github.com/beorn7/perks v1.0.1 // indirect
	github.com/davecgh/go-spew v1.1.1 // indirect
	github.com/go-stack/stack v1.8.0 // indirect
	github.com/go-task/slim-sprig v0.0.0-20230315185526-52ccab3ef572 // indirect
	github.com/golang/mock v1.6.0 // indirect
	github.com/golang/protobuf v1.5.3 // indirect
	github.com/google/pprof v0.0.0-20210407192527-94a9f03dee38 // indirect
	github.com/kr/text v0.2.0 // indirect
	github.com/mattn/go-colorable v0.1.7 // indirect
	github.com/mattn/go-isatty v0.0.19 // indirect
	github.com/matttproud/golang_protobuf_extensions v1.0.4 // indirect
	github.com/onsi/ginkgo/v2 v2.9.5 // indirect
	github.com/pmezard/go-difflib v1.0.0 // indirect
	github.com/prometheus/client_model v0.3.0 // indirect
	github.com/prometheus/common v0.42.0 // indirect
	github.com/prometheus/procfs v0.10.1 // indirect
	github.com/quic-go/qpack v0.4.0 // indirect
	github.com/quic-go/qtls-go1-20 v0.3.0 // indirect
	github.com/rogpeppe/go-internal v1.8.0 // indirect
	golang.org/x/crypto v0.9.0 // indirect
<<<<<<< HEAD
	golang.org/x/mod v0.11.0 // indirect
=======
	golang.org/x/exp v0.0.0-20221205204356-47842c84f3db // indirect
	golang.org/x/mod v0.10.0 // indirect
>>>>>>> c75964b5
	golang.org/x/net v0.10.0 // indirect
	golang.org/x/sys v0.8.0 // indirect
	golang.org/x/text v0.9.0 // indirect
	golang.org/x/tools v0.9.1 // indirect
	google.golang.org/protobuf v1.30.0 // indirect
	gopkg.in/yaml.v3 v3.0.1 // indirect
)

go 1.20<|MERGE_RESOLUTION|>--- conflicted
+++ resolved
@@ -34,12 +34,8 @@
 	github.com/quic-go/qtls-go1-20 v0.3.0 // indirect
 	github.com/rogpeppe/go-internal v1.8.0 // indirect
 	golang.org/x/crypto v0.9.0 // indirect
-<<<<<<< HEAD
-	golang.org/x/mod v0.11.0 // indirect
-=======
 	golang.org/x/exp v0.0.0-20221205204356-47842c84f3db // indirect
 	golang.org/x/mod v0.10.0 // indirect
->>>>>>> c75964b5
 	golang.org/x/net v0.10.0 // indirect
 	golang.org/x/sys v0.8.0 // indirect
 	golang.org/x/text v0.9.0 // indirect
