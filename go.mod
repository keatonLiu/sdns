--- conflicted
+++ resolved
@@ -3,23 +3,15 @@
 require (
 	github.com/BurntSushi/toml v1.3.2
 	github.com/cespare/xxhash/v2 v2.2.0
-<<<<<<< HEAD
 	github.com/deckarep/golang-set/v2 v2.3.1
 	github.com/miekg/dns v1.1.56
-=======
-	github.com/miekg/dns v1.1.57
->>>>>>> fa86db22
 	github.com/prometheus/client_golang v1.17.0
 	github.com/quic-go/quic-go v0.40.0
 	github.com/semihalev/log v0.1.1
 	github.com/stretchr/testify v1.8.4
 	github.com/yl2chen/cidranger v1.0.2
-<<<<<<< HEAD
 	golang.org/x/exp v0.0.0-20230626212559-97b1e661b5df
 	golang.org/x/time v0.3.0
-=======
-	golang.org/x/time v0.5.0
->>>>>>> fa86db22
 )
 
 require (
@@ -42,6 +34,7 @@
 	github.com/quic-go/qtls-go1-20 v0.4.1 // indirect
 	go.uber.org/mock v0.3.0 // indirect
 	golang.org/x/crypto v0.14.0 // indirect
+	golang.org/x/exp v0.0.0-20221205204356-47842c84f3db // indirect
 	golang.org/x/mod v0.12.0 // indirect
 	golang.org/x/net v0.17.0 // indirect
 	golang.org/x/sys v0.13.0 // indirect
