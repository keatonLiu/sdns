package resolver

import (
	"context"
	"os"
	"time"

	"github.com/miekg/dns"
	"github.com/semihalev/log"
	"github.com/semihalev/sdns/authcache"
	"github.com/semihalev/sdns/cache"
	"github.com/semihalev/sdns/config"
	"github.com/semihalev/sdns/dnsutil"
	"github.com/semihalev/sdns/middleware"
)

// DNSHandler type
type DNSHandler struct {
	resolver *Resolver
	cfg      *config.Config
}

type ctxKey string

var debugns bool

func init() {
	_, debugns = os.LookupEnv("SDNS_DEBUGNS")
}

// New returns a new Handler
func New(cfg *config.Config) *DNSHandler {
	if cfg.Maxdepth == 0 {
		cfg.Maxdepth = 30
	}

	if cfg.QueryTimeout.Duration == 0 {
		cfg.QueryTimeout.Duration = 10 * time.Second
	}

	return &DNSHandler{
		resolver: NewResolver(cfg),
		cfg:      cfg,
	}
}

// Name return middleware name
func (h *DNSHandler) Name() string { return name }

// ServeDNS implements the Handle interface.
func (h *DNSHandler) ServeDNS(ctx context.Context, ch *middleware.Chain) {
	if len(h.cfg.ForwarderServers) > 0 {
		ch.Next(ctx)
		return
	}

	w, req := ch.Writer, ch.Request

	if v := ctx.Value(ctxKey("reqid")); v == nil {
		ctx = context.WithValue(ctx, ctxKey("reqid"), req.Id)
	}
	msg := h.handle(ctx, req)

	_ = w.WriteMsg(msg)
}

func (h *DNSHandler) handle(ctx context.Context, req *dns.Msg) *dns.Msg {
	q := req.Question[0]

	do := false
	opt := req.IsEdns0()
	if opt != nil {
		do = opt.Do()
	}

	if q.Qtype == dns.TypeANY {
		return dnsutil.SetRcode(req, dns.RcodeNotImplemented, do)
	}

	// debug ns stats
	if debugns && q.Qclass == dns.ClassCHAOS && q.Qtype == dns.TypeHINFO {
		return h.nsStats(req)
	}

	// check purge query
	if q.Qclass == dns.ClassCHAOS && q.Qtype == dns.TypeNULL {
		if qname, qtype, ok := dnsutil.ParsePurgeQuestion(req); ok {
			if qtype == dns.TypeNS {
				h.purge(qname)
			}

			resp := dnsutil.SetRcode(req, dns.RcodeSuccess, do)
			txt, _ := dns.NewRR(q.Name + ` 20 IN TXT "cache purged"`)

			resp.Extra = append(resp.Extra, txt)

			return resp
		}
	}

	if q.Name != rootzone && !req.RecursionDesired {
		return dnsutil.SetRcode(req, dns.RcodeServerFailure, do)
	}

	// we shouldn't send rd and ad flag to aa servers
	req.RecursionDesired = false
	req.AuthenticatedData = false

	ctx, cancel := context.WithDeadline(ctx, time.Now().Add(h.cfg.QueryTimeout.Duration))
	defer cancel()

	depth := h.cfg.Maxdepth
<<<<<<< HEAD
	resp, err := h.resolver.Resolve(ctx, req, h.resolver.rootservers, true, depth, 0, false, nil)

=======
	resp, err := h.resolver.Resolve(ctx, req, h.resolver.rootservers, true, depth, 0, false, nil, q.Name == rootzone)
>>>>>>> c4fec9eb
	if err != nil {
		log.Info("Resolve query failed", "query", formatQuestion(q), "error", err.Error())

		return dnsutil.SetRcode(req, dns.RcodeServerFailure, do)
	}

	if resp.Rcode == dns.RcodeRefused || resp.Rcode == dns.RcodeNotZone {
		return dnsutil.SetRcode(req, dns.RcodeServerFailure, do)
	}

	return resp
}

func (h *DNSHandler) nsStats(req *dns.Msg) *dns.Msg {
	q := req.Question[0]

	msg := new(dns.Msg)
	msg.SetReply(req)

	msg.Authoritative = false
	msg.RecursionAvailable = true

	servers := h.resolver.rootservers
	ttl := uint32(0)
	name := rootzone

	if q.Name != rootzone {
		nsKey := cache.Hash(dns.Question{Name: q.Name, Qtype: dns.TypeNS, Qclass: dns.ClassINET}, msg.CheckingDisabled)
		ns, err := h.resolver.ncache.Get(nsKey)
		if err != nil {
			nsKey = cache.Hash(dns.Question{Name: q.Name, Qtype: dns.TypeNS, Qclass: dns.ClassINET}, !msg.CheckingDisabled)
			ns, err := h.resolver.ncache.Get(nsKey)
			if err == nil {
				servers = ns.Servers
				name = q.Name
			}
		} else {
			servers = ns.Servers
			name = q.Name
		}
	}

	var serversList []*authcache.AuthServer

	servers.RLock()
	serversList = append(serversList, servers.List...)
	servers.RUnlock()

	authcache.Sort(serversList, 1)

	rrHeader := dns.RR_Header{
		Name:   name,
		Rrtype: dns.TypeHINFO,
		Class:  dns.ClassCHAOS,
		Ttl:    ttl,
	}

	for _, server := range serversList {
		hinfo := &dns.HINFO{Hdr: rrHeader, Cpu: "Host", Os: server.String()}
		msg.Ns = append(msg.Ns, hinfo)
	}

	return msg
}

func (h *DNSHandler) purge(qname string) {
	q := dns.Question{Name: qname, Qtype: dns.TypeNS, Qclass: dns.ClassINET}

	key := cache.Hash(q, false)
	h.resolver.ncache.Remove(key)

	key = cache.Hash(q, true)
	h.resolver.ncache.Remove(key)
}

const name = "resolver"<|MERGE_RESOLUTION|>--- conflicted
+++ resolved
@@ -110,12 +110,7 @@
 	defer cancel()
 
 	depth := h.cfg.Maxdepth
-<<<<<<< HEAD
-	resp, err := h.resolver.Resolve(ctx, req, h.resolver.rootservers, true, depth, 0, false, nil)
-
-=======
 	resp, err := h.resolver.Resolve(ctx, req, h.resolver.rootservers, true, depth, 0, false, nil, q.Name == rootzone)
->>>>>>> c4fec9eb
 	if err != nil {
 		log.Info("Resolve query failed", "query", formatQuestion(q), "error", err.Error())
 
