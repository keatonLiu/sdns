package resolver

import (
	"context"
	"errors"
	"fmt"
	"golang.org/x/exp/slices"
	"net"
	"sort"
	"strings"
	"sync/atomic"
	"time"

	"github.com/miekg/dns"
	"github.com/semihalev/log"
	"github.com/semihalev/sdns/authcache"
	"github.com/semihalev/sdns/cache"
	"github.com/semihalev/sdns/config"
	"github.com/semihalev/sdns/dnsutil"
	"github.com/semihalev/sdns/middleware"
)

// Resolver type
type Resolver struct {
	ncache *authcache.NSCache

	cfg *config.Config

	rootservers *authcache.AuthServers

	outboundipv4 []net.IP
	outboundipv6 []net.IP

	// glue addrs cache
	ipv4cache *cache.Cache
	ipv6cache *cache.Cache

	masterCache *authcache.MasterCache

	rootkeys []dns.RR

	qnameMinLevel int
	netTimeout    time.Duration

	group singleflight
}

type nameservers map[string]struct{}

type fatalError error

var (
	errMaxDepth        = errors.New("maximum recursion depth for dns tree queried")
	errParentDetection = errors.New("parent servers detected")
	errDSRecords       = errors.New("DS records found on parent zone but no signatures")
)

const (
	rootzone         = "."
	maxUint16        = 1 << 16
	defaultCacheSize = 1024 * 256
	defaultTimeout   = 2 * time.Second
)

// NewResolver return a resolver
func NewResolver(cfg *config.Config) *Resolver {
	r := &Resolver{
		cfg: cfg,

		ncache: authcache.NewNSCache(),

		rootservers: new(authcache.AuthServers),

		ipv4cache: cache.New(defaultCacheSize),
		ipv6cache: cache.New(defaultCacheSize),

		masterCache: authcache.NewMasterCache(),

		qnameMinLevel: cfg.QnameMinLevel,
		netTimeout:    defaultTimeout,
	}

	if r.cfg.Timeout.Duration > 0 {
		r.netTimeout = r.cfg.Timeout.Duration
	}

	// 配置文件中zone名称转换为fqdn（完整域名）
	for i, zone := range r.cfg.MonitorZones {
		r.cfg.MonitorZones[i] = dns.Fqdn(zone)
	}

	r.parseRootServers(cfg)
	r.parseOutBoundAddrs(cfg)

	r.rootkeys = []dns.RR{}
	for _, k := range cfg.RootKeys {
		rr, err := dns.NewRR(k)
		if err != nil {
			log.Crit("Root keys invalid", "error", err.Error())
		}
		r.rootkeys = append(r.rootkeys, rr)
	}

	go r.run()

	return r
}

func (r *Resolver) parseRootServers(cfg *config.Config) {
	r.rootservers = &authcache.AuthServers{}
	r.rootservers.Zone = rootzone

	for _, s := range cfg.RootServers {
		host, _, _ := net.SplitHostPort(s)

		if ip := net.ParseIP(host); ip != nil && ip.To4() != nil {
			r.rootservers.List = append(r.rootservers.List, authcache.NewAuthServer(s, authcache.IPv4))
		}
	}

	for _, s := range cfg.Root6Servers {
		host, _, _ := net.SplitHostPort(s)

		if ip := net.ParseIP(host); ip != nil && ip.To16() != nil {
			r.rootservers.List = append(r.rootservers.List, authcache.NewAuthServer(s, authcache.IPv6))
		}
	}
}

func (r *Resolver) parseOutBoundAddrs(cfg *config.Config) {
	for _, s := range cfg.OutboundIPs {
		if ip := net.ParseIP(s); ip != nil && ip.To4() != nil {
			if isLocalIP(ip) {
				r.outboundipv4 = append(r.outboundipv4, ip)
			} else {
				log.Crit(fmt.Sprintf("%s is not your local ipv4 address, check your config!", ip))
			}
		}
	}

	for _, s := range cfg.OutboundIP6s {
		if ip := net.ParseIP(s); ip != nil && ip.To16() != nil {
			if isLocalIP(ip) {
				r.outboundipv6 = append(r.outboundipv6, ip)
			} else {
				log.Crit(fmt.Sprintf("%s is not your local ipv6 address, check your config!", ip))
			}
		}
	}
}

// Resolve iterate recursively over the domains
func (r *Resolver) Resolve(ctx context.Context, req *dns.Msg, servers *authcache.AuthServers, root bool, depth int, level int, nomin bool, parentdsrr []dns.RR, extra ...bool) (*dns.Msg, error) {
	q := req.Question[0]

	if root {
		servers, parentdsrr, level = r.searchCache(q, req.CheckingDisabled, q.Name)
	}

	// RFC 7816 query minimization. There are some concerns in RFC.
	// Current default minimize level 5, if we down to level 3, performance gain 20%
	minReq, minimized := r.minimize(req, level, nomin)
	log.Debug("Query inserted", "reqid", minReq.Id, "zone", servers.Zone, "query", formatQuestion(minReq.Question[0]), "cd", req.CheckingDisabled, "qname-minimize", minimized)

	resp, err := r.groupLookup(ctx, minReq, servers)
	if err != nil {
		if minimized {
			// return without minimized
			return r.Resolve(ctx, req, servers, false, depth, level, true, parentdsrr, extra...)
		}

		if _, ok := err.(fatalError); ok {
			// no check for nsaddrs lookups
			if v := ctx.Value(ctxKey("nsl")); v != nil {
				return nil, err
			}

			log.Debug("Received network error from all servers", "query", formatQuestion(minReq.Question[0]))

			if atomic.AddUint32(&servers.ErrorCount, 1) == 5 {
				if ok := r.checkNss(ctx, servers); ok {
					return r.Resolve(ctx, req, servers, root, depth, level, nomin, parentdsrr, extra...)
				}
			}
		}
		return nil, err
	}

	resp = r.setTags(req, resp)

	// 响应出错，查下一层域名
	if resp.Rcode != dns.RcodeSuccess && len(resp.Answer) == 0 && len(resp.Ns) == 0 {
		if minimized {
			level++
			return r.Resolve(ctx, req, servers, false, depth, level, nomin, parentdsrr)
		}
		return resp, nil
	}

	// 没有缩小域名，说明收到了原域名的答案，直接返回结果
	if !minimized && len(resp.Answer) > 0 {
		// this is like auth server external cname error but this can be recovered.
		if resp.Rcode == dns.RcodeServerFailure && len(resp.Answer) > 0 {
			resp.Rcode = dns.RcodeSuccess
		}

		if resp.Rcode == dns.RcodeNameError {
			return r.authority(ctx, req, resp, parentdsrr, req.Question[0].Qtype)
		}

		return r.answer(ctx, req, resp, parentdsrr, extra...)
	}

	// 如果缩小了，但没有收到任何响应，尝试增加一层域名，继续查询
	if minimized && (len(resp.Answer) == 0 && len(resp.Ns) == 0) || len(resp.Answer) > 0 {
		level++
		return r.Resolve(ctx, req, servers, false, depth, level, nomin, parentdsrr)
	}

	// 处理权威应答
	if len(resp.Ns) > 0 {
		// 如果目前是解析域名的上级域名，而且在权威应答中存在SOA或者CNAME记录，则继续查下一层
		if minimized {
			for _, rr := range resp.Ns {
				if _, ok := rr.(*dns.SOA); ok {
					level++
					return r.Resolve(ctx, req, servers, false, depth, level, nomin, parentdsrr)
				}

				if _, ok := rr.(*dns.CNAME); ok {
					level++
					return r.Resolve(ctx, req, servers, false, depth, level, nomin, parentdsrr)
				}
			}
		}

		var nsrr *dns.NS

		soa := false
		nss := make(nameservers)
		// 从权威应答中抽取出Nameserver的名字，做个集合
		for _, rr := range resp.Ns {
			if _, ok := rr.(*dns.SOA); ok {
				soa = true
			}

			if nsrec, ok := rr.(*dns.NS); ok {
				nsrr = nsrec
				nss[strings.ToLower(nsrec.Ns)] = struct{}{}
			}
		}

		if len(nss) == 0 {
			return r.authority(ctx, minReq, resp, parentdsrr, q.Qtype)
		}

		if soa {
			var authrrs []dns.RR
			authrrs = append(authrrs, resp.Ns...)
			resp.Ns = []dns.RR{}
			for _, rr := range authrrs {
				switch rr.(type) {
				case *dns.SOA, *dns.NSEC, *dns.NSEC3, *dns.RRSIG:
					resp.Ns = append(resp.Ns, rr)
				}
			}
			return r.authority(ctx, minReq, resp, parentdsrr, q.Qtype)
		}

		q = dns.Question{Name: nsrr.Header().Name, Qtype: nsrr.Header().Rrtype, Qclass: nsrr.Header().Class}

		signer, signerFound := r.findRRSIG(resp, q.Name, false)
		if !signerFound && len(parentdsrr) > 0 && req.Question[0].Qtype == dns.TypeDS {
			log.Warn("DNSSEC verify failed (delegation)", "query", formatQuestion(q), "error", errDSRecords.Error())

			return nil, errDSRecords
		}
		parentdsrr, err = r.findDS(ctx, signer, q.Name, resp, parentdsrr)
		if err != nil {
			return nil, err
		}

		if !signerFound && len(parentdsrr) > 0 {
			err = errDSRecords
			log.Warn("DNSSEC verify failed (delegation)", "query", formatQuestion(q), "error", err.Error())

			return nil, err
		} else if len(parentdsrr) > 0 {
			if !req.CheckingDisabled {
				_, err := r.verifyDNSSEC(ctx, signer, nsrr.Header().Name, resp, parentdsrr)
				if err != nil {
					log.Warn("DNSSEC verify failed (delegation)", "query", formatQuestion(q), "signer", signer, "signed", nsrr.Header().Name, "error", err.Error())
					return nil, err
				}
			}

			parentdsrr = extractRRSet(resp.Ns, nsrr.Header().Name, dns.TypeDS)

			nsec3Set := extractRRSet(resp.Ns, "", dns.TypeNSEC3)
			if len(nsec3Set) > 0 {
				err = verifyDelegation(nsrr.Header().Name, nsec3Set)
				if err != nil {
					log.Warn("NSEC3 verify failed (delegation)", "query", formatQuestion(q), "error", err.Error())
					return nil, err
				}
				parentdsrr = []dns.RR{}
			} else {
				nsecSet := extractRRSet(resp.Ns, nsrr.Header().Name, dns.TypeNSEC)
				if len(nsecSet) > 0 {
					if !verifyNSEC(q, nsecSet) {
						log.Warn("NSEC verify failed (delegation)", "query", formatQuestion(q), "error", err.Error())
						return nil, fmt.Errorf("NSEC verify failed")
					}
					parentdsrr = []dns.RR{}
				}
			}
		}

		nlevel := dns.CountLabel(q.Name)
		if level > nlevel {
			if r.qnameMinLevel > 0 && !nomin {
				//try without minimization
				return r.Resolve(ctx, req, r.rootservers, true, depth, 0, true, nil, extra...)
			}
			return resp, errParentDetection
		}

		cd := req.CheckingDisabled
		if len(parentdsrr) == 0 {
			cd = true
		}

		key := cache.Hash(q, cd)

		ncache, err := r.ncache.Get(key)
		if err == nil {
			log.Debug("Nameserver cache hit", "key", key, "query", formatQuestion(q), "cd", cd)

			if r.equalServers(ncache.Servers, servers) {
				// it may loop, lets continue fast.
				depth = depth - 10
			} else {
				depth--
			}

			if depth <= 0 {
				return nil, errMaxDepth
			}

			level++
			return r.Resolve(ctx, req, ncache.Servers, false, depth, level, nomin, ncache.DSRR)
		}

		log.Debug("Nameserver cache not found", "key", key, "query", formatQuestion(q), "cd", cd)

		authservers, foundv4, foundv6 := r.checkGlueRR(resp, nss, level)
		authservers.CheckingDisable = cd
		authservers.Zone = q.Name
		r.lookupV4Nss(ctx, q, authservers, key, parentdsrr, foundv4, nss, cd)
		if len(authservers.List) == 0 {
			if minimized && level < nlevel {
				level++
				return r.Resolve(ctx, req, servers, false, depth, level, nomin, parentdsrr)
			}

			return nil, errors.New("nameservers are unreachable")
		}

		// ============================== Hook ================================
		verified, authservers := r.checkMaster(ctx, req, authservers, cd, nss)
		// ====================================================================

		//r.ncache.Set(key, parentdsrr, authservers, time.Duration(nsrr.Header().Ttl)*time.Second)
		r.ncache.Set(key, parentdsrr, authservers, 5*time.Second)

		log.Debug("Nameserver cache insert", "key", key, "query", formatQuestion(q), "cd", cd)

		if verified {
			//copy reqid
			reqid := ctx.Value(ctxKey("reqid"))
			v6ctx := context.WithValue(context.Background(), ctxKey("reqid"), reqid)

			go r.lookupV6Nss(v6ctx, q, authservers, key, parentdsrr, foundv6, nss, cd)
		}

		depth--

		if depth <= 0 {
			return nil, errMaxDepth
		}

		return r.Resolve(ctx, req, authservers, false, depth, nlevel, nomin, parentdsrr)
	}

	// no answer, no authority. create new msg safer, sometimes received weird responses
	m := new(dns.Msg)

	m.Question = req.Question
	m.SetRcode(req, dns.RcodeSuccess)
	m.RecursionAvailable = true
	m.Extra = req.Extra

	return m, nil
}

func (r *Resolver) checkMaster(ctx context.Context, req *dns.Msg, authservers *authcache.AuthServers, cd bool, nss nameservers) (bool, *authcache.AuthServers) {
	verified := true                             // 权威服务器是否通过检验（控制是否更新到缓存）
	noHook := ctx.Value(ctxKey("noHook")).(bool) // bool 默认值为 false
	if !noHook && slices.Contains(r.cfg.MonitorZones, authservers.Zone) {
		fmt.Println("=======================Start=======================")

		oldMasterServer, _ := r.masterCache.Get(authservers.Zone)

		log.Info(fmt.Sprint("Looking for SOA of zone: ", authservers.Zone))
		resSOA, err := r.getSOA(ctx, req, authservers.Zone, authservers)

		if err != nil {
			log.Error(fmt.Sprint("Res SOA resolve failed for zone: ", authservers.Zone,
				" using authServers: ", authservers.List))

			log.Warn(fmt.Sprintf("No MasterServer found for zone: %v", authservers.Zone))
			// 如果有缓存，使用缓存中的旧主权威
			if oldMasterServer != nil {
				authservers = buildAuthServersFromMasterServer(oldMasterServer, cd)
			}
			// 否则只能正常返回
			goto endHook
		}

		var masterServerName = findMasterServerNameFromSOAResponse(resSOA)
		// 响应中没有找到主权威SOA记录
		if masterServerName == "" {
			log.Warn(fmt.Sprintf("[From parent]No MasterServer found "+
				"for zone: %v", authservers.Zone))
			// 如果有缓存，使用缓存中的旧主权威
			if oldMasterServer != nil {
				authservers = buildAuthServersFromMasterServer(oldMasterServer, cd)
			}
			// 否则只能正常返回
			goto endHook
		}

		var newMasterServer *authcache.Master
		if masterServerAddrs, ok := r.getIPCache(masterServerName); ok {
			newMasterServer = &authcache.Master{
				Name:  masterServerName,
				Addrs: masterServerAddrs,
				Zone:  authservers.Zone,
			}
			authservers.MasterServer = newMasterServer
			//fmt.Println("masterServerAddrs: ", masterServerAddrs)
		} else {
			log.Warn(fmt.Sprint("Master server ip cache not found! ", masterServerName, " ", nss))
			log.Warn(fmt.Sprint(authservers.Zone))

			addrs, err := r.lookupNSAddrV4(context.WithValue(ctx, ctxKey("noHook"), true), masterServerName, true)
			if err != nil {
				log.Error("Failed to lookup master server address from root")
				// 如果有缓存，使用缓存中的旧主权威
				if oldMasterServer != nil {
					authservers = buildAuthServersFromMasterServer(oldMasterServer, cd)
				}
				goto endHook
			}
			log.Info("Found Master server ip cache from Root")
			r.addIPv4Cache(map[string][]string{
				masterServerName: addrs,
			})
		}

		// simulate changed master
		//newMasterServer.Name = "no.such.server."
		log.Info(fmt.Sprint("[From parent]Master Server: ", newMasterServer))
		if oldMasterServer == nil {
			log.Warn(fmt.Sprint("Init Master Server"))
			r.masterCache.Set(newMasterServer)

		} else {
			//newMasterServer.Addrs = []string{"123.123.123.123"}
			//newMasterServer.Name = "no.such.server"
			//oldMasterServer.Name = "a.dns.cn."
			log.Info(fmt.Sprint("[From cache]Old Master Server: ", oldMasterServer))

			newAddrs := extractNewAddrs(newMasterServer.Addrs, oldMasterServer.Addrs)
			if len(newAddrs) == 0 && oldMasterServer.Name == newMasterServer.Name {
				log.Info("[From cache]Master server not change, skip asking old master")
				goto endHook
			}

			if len(newAddrs) > 0 {
				log.Warn(fmt.Sprint("[From cache]Detected new master server address: ", newAddrs))
			} else {
				log.Info("[From cache]Master Server address not change!")
			}
			if oldMasterServer.Name != newMasterServer.Name {
				log.Warn(fmt.Sprint("[From cache]Master Server name changed! ",
					oldMasterServer.Name, " ==> ", newMasterServer.Name))
			} else {
				log.Info("[From cache]Master Server name not change!")
			}

			// 名字改了，但ip没改，查到旧主权威的SOA之后，如果相同，就不查ip了吗，万一旧主权威返回的ip变了

			// =========Asking old Server to find the real Master Server name (SOA)===============
			log.Info(fmt.Sprint("Asking old Server to find the real Master Server name (SOA)"))

			oldAuthServers := buildAuthServersFromMasterServer(oldMasterServer, cd)

			realMasterServer := authcache.Master{Zone: authservers.Zone}
			realMasterServer.Name, err = r.getMasterServerName(ctx, req, authservers.Zone, oldAuthServers)
			if err != nil {
				log.Error(fmt.Sprint("Failed to get Master Server name from old Master: ", err))
				goto endHook
			} else {
				log.Info(fmt.Sprint("[From old Master]Real Master Server name: ", realMasterServer.Name))
			}

			// =========Asking old Server to find the real Master Server address (A | AAAA)======
			realMasterServer.Addrs, err = r.getIpAddressesForName(ctx, realMasterServer.Name, oldAuthServers)
			if err != nil {
				log.Error("[From old Master]Failed to get Master Server address from old Master: ", err)
				goto endHook
			}

			if len(realMasterServer.Addrs) > 0 {
				log.Info(fmt.Sprint("[From old Master]Real Master Server ips: ", realMasterServer.Addrs))
			} else {
				log.Error(fmt.Sprintf("[From old Master]Real Master Server ips for %v Not found!",
					oldMasterServer.Name))
			}

			// 检测到新的主权威IP地址
			newIpsComparedToOldMaster := extractNewAddrs(newMasterServer.Addrs, realMasterServer.Addrs)
			if len(newIpsComparedToOldMaster) > 0 {
				log.Warn(fmt.Sprint("[Old Master check]Detected new master server address: ",
					newIpsComparedToOldMaster))
				verified = false
			} else {
				log.Info(fmt.Sprint("[From old Master]Same Master Server address!"))
			}

			// 检测到新的主权威名
			if realMasterServer.Name != newMasterServer.Name {
				log.Warn(fmt.Sprint("[From old Master]Master Server name changed! ",
					oldMasterServer.Name, " ==> ", newMasterServer.Name))
				verified = false
			} else {
				log.Info(fmt.Sprint("[From old Master]Same Master Server name!"))
			}

			if verified {
				log.Warn("Save new master server to cache")
				r.masterCache.Set(newMasterServer)
			} else {
				// Change authservers to the old master server
				authservers = oldAuthServers
			}
		}
	} else {
		return verified, authservers
	}

endHook:
	fmt.Println("===================================================")
	return verified, authservers
}

func buildAuthServersFromMasterServer(oldMasterServer *authcache.Master, cd bool) *authcache.AuthServers {
	oldAuthServers := &authcache.AuthServers{
		MasterServer:    oldMasterServer,
		List:            []*authcache.AuthServer{},
		Nss:             []string{oldMasterServer.Name},
		Zone:            oldMasterServer.Zone,
		Checked:         true,
		CheckingDisable: cd,
	}
	for _, addr := range oldMasterServer.Addrs {
		oldAuthServers.List = append(oldAuthServers.List,
			authcache.NewAuthServer(net.JoinHostPort(addr, "53"), authcache.GetVersion(addr)))
	}
	return oldAuthServers
}

func (r *Resolver) getMasterServerName(ctx context.Context, req *dns.Msg, zone string, oldAuthServers *authcache.AuthServers) (string, error) {
	resSOA, err := r.getSOA(ctx, req, zone, oldAuthServers)
	if err != nil {
		return "", err
	}
	realMasterServerName := findMasterServerNameFromSOAResponse(resSOA)
	return realMasterServerName, nil
}

func (r *Resolver) getSOA(ctx context.Context, req *dns.Msg, zone string, oldAuthServers *authcache.AuthServers) (*dns.Msg, error) {
	reqSOA := req.Copy()
	reqSOA.SetQuestion(zone, dns.TypeSOA)
	resSOA, err := r.Resolve(context.WithValue(ctx, ctxKey("noHook"), true),
		reqSOA, oldAuthServers, false, 30, 0, true, nil)
	return resSOA, err
}

func extractNewAddrs(newMasterIps []string, oldMasterIps []string) []string {
	newAddrs := make([]string, 0)
	for _, addr := range newMasterIps {
		if !slices.Contains(oldMasterIps, addr) {
			newAddrs = append(newAddrs, addr)
		}
	}
	return newAddrs
}

func (r *Resolver) getIpAddressesForName(ctx context.Context, name string, authServers *authcache.AuthServers) ([]string, error) {
	ips := make([]string, 0)
	reqA := &dns.Msg{}
	reqA.SetQuestion(name, dns.TypeA)
	resA, err := r.Resolve(context.WithValue(ctx, ctxKey("noHook"), true), reqA,
		authServers, false, 30, 0, true, nil)
	if err == nil {
		for _, rr := range resA.Answer {
			if a, ok := rr.(*dns.A); ok {
				ips = append(ips, a.A.String())
			}
		}
	} else {
		log.Warn(fmt.Sprintf("Failed to get IP addresses for %v: %v", name, err))
	}

	reqAAAA := &dns.Msg{}
	reqAAAA.SetQuestion(name, dns.TypeAAAA)
	resAAAA, err := r.Resolve(context.WithValue(ctx, ctxKey("noHook"), true), reqAAAA,
		authServers, false, 30, 0, true, nil)
	if err == nil {
		for _, rr := range resAAAA.Answer {
			if a, ok := rr.(*dns.AAAA); ok {
				ips = append(ips, a.AAAA.String())
			}
		}
	} else {
		log.Warn(fmt.Sprintf("Failed to get IP addresses for %v: %v", name, err))
	}

	return ips, nil
}

func findMasterServerNameFromSOAResponse(resSOA *dns.Msg) string {
	var rrSet []dns.RR
	rrSet = append(rrSet, resSOA.Ns...)
	rrSet = append(rrSet, resSOA.Answer...)
	rrSet = append(rrSet, resSOA.Extra...)
	for _, rr := range rrSet {
		if soa, ok := rr.(*dns.SOA); ok {
			return soa.Ns
		}
	}
	return ""
}

func (r *Resolver) groupLookup(ctx context.Context, req *dns.Msg, servers *authcache.AuthServers) (resp *dns.Msg, err error) {
	q := req.Question[0]

	key := cache.Hash(q)
	resp, shared, err := r.group.Do(key, func() (*dns.Msg, error) {
		return r.lookup(ctx, req, servers)
	})

	if resp != nil && shared {
		resp = resp.Copy()
		resp.Id = req.Id
	}

	return resp, err
}

func (r *Resolver) checkLoop(ctx context.Context, qname string, qtype uint16) (context.Context, bool) {
	key := ctxKey("nslist:" + dns.TypeToString[qtype])

	if v := ctx.Value(key); v != nil {
		list := v.([]string)

		loopCount := 0
		for _, n := range list {
			if n == qname {
				loopCount++
				if loopCount > 1 {
					return ctx, true
				}
			}
		}

		list = append(list, qname)
		ctx = context.WithValue(ctx, key, list)
	} else {
		ctx = context.WithValue(ctx, key, []string{qname})
	}

	return ctx, false
}

func (r *Resolver) lookupV4Nss(ctx context.Context, q dns.Question, authservers *authcache.AuthServers, key uint64, parentdsrr []dns.RR, foundv4, nss nameservers, cd bool) {
	list := sortnss(nss, q.Name)

	for _, name := range list {
		authservers.Nss = append(authservers.Nss, name)

		if _, ok := foundv4[name]; ok {
			continue
		}

		// 检查NS解析环
		ctx, loop := r.checkLoop(ctx, name, dns.TypeA)
		if loop {
			if _, ok := r.getIPv4Cache(name); !ok {
				log.Debug("Looping during ns ipv4 lookup", "query", formatQuestion(q), "ns", name)
				continue
			}
		}

		if len(authservers.List) > 0 {
			// temprorary cache before lookup
			r.ncache.Set(key, parentdsrr, authservers, time.Minute)
		}

		addrs, err := r.lookupNSAddrV4(ctx, name, cd)
		nsipv4 := make(map[string][]string)

		if err != nil {
			log.Debug("Lookup NS ipv4 address failed", "query", formatQuestion(q), "ns", name, "error", err.Error())
			continue
		}

		if len(addrs) == 0 {
			continue
		}

		nsipv4[name] = addrs

		authservers.Lock()
	addrsloop:
		for _, addr := range addrs {
			raddr := net.JoinHostPort(addr, "53")
			for _, s := range authservers.List {
				if s.Addr == raddr {
					continue addrsloop
				}
			}
			authservers.List = append(authservers.List, authcache.NewAuthServer(raddr, authcache.IPv4))
		}
		authservers.Unlock()
		r.addIPv4Cache(nsipv4)
	}
}

func (r *Resolver) lookupV6Nss(ctx context.Context, q dns.Question, authservers *authcache.AuthServers, key uint64, parentdsrr []dns.RR, foundv6, nss nameservers, cd bool) {
	//we can give sometimes for that lookups because of rate limiting on auth servers
	time.Sleep(defaultTimeout)

	list := sortnss(nss, q.Name)

	for _, name := range list {
		if _, ok := foundv6[name]; ok {
			continue
		}

		ctx, loop := r.checkLoop(ctx, name, dns.TypeAAAA)
		if loop {
			if _, ok := r.getIPv6Cache(name); !ok {
				log.Debug("Looping during ns ipv6 lookup", "query", formatQuestion(q), "ns", name)
				continue
			}
		}

		addrs, err := r.lookupNSAddrV6(ctx, name, cd)
		nsipv6 := make(map[string][]string)

		if err != nil {
			log.Debug("Lookup NS ipv6 address failed", "query", formatQuestion(q), "ns", name, "error", err.Error())
			return
		}

		if len(addrs) == 0 {
			return
		}

		nsipv6[name] = addrs

		authservers.Lock()
	addrsloop:
		for _, addr := range addrs {
			raddr := net.JoinHostPort(addr, "53")
			for _, s := range authservers.List {
				if s.Addr == raddr {
					continue addrsloop
				}
			}
			authservers.List = append(authservers.List, authcache.NewAuthServer(raddr, authcache.IPv6))
		}
		authservers.Unlock()
		r.addIPv6Cache(nsipv6)
	}
}

func (r *Resolver) checkNss(ctx context.Context, servers *authcache.AuthServers) (ok bool) {
	servers.RLock()
	oldsize := len(servers.List)
	if servers.Checked || dns.CountLabel(servers.Zone) < 2 {
		servers.RUnlock()
		return false
	}
	servers.RUnlock()

	var raddrsv4 []string
	var raddrsv6 []string

	nsipv4 := make(map[string][]string)
	nsipv6 := make(map[string][]string)

	for _, name := range servers.Nss {
		r.removeIPv4Cache(name)
		addrs, err := r.lookupNSAddrV4(ctx, name, servers.CheckingDisable)
		if err != nil || len(addrs) == 0 {
			continue
		}

		raddrsv4 = append(raddrsv4, addrs...)

		nsipv4[name] = addrs
	}

	for _, name := range servers.Nss {
		r.removeIPv6Cache(name)
		addrs, err := r.lookupNSAddrV6(ctx, name, servers.CheckingDisable)
		if err != nil || len(addrs) == 0 {
			continue
		}

		raddrsv6 = append(raddrsv6, addrs...)

		nsipv6[name] = addrs
	}

	r.addIPv4Cache(nsipv4)
	r.addIPv6Cache(nsipv6)

	servers.Lock()
	defer servers.Unlock()

addrsloopv4:
	for _, addr := range raddrsv4 {
		raddr := net.JoinHostPort(addr, "53")
		for _, s := range servers.List {
			if s.Addr == raddr {
				continue addrsloopv4
			}
		}
		servers.List = append(servers.List, authcache.NewAuthServer(raddr, authcache.IPv4))
	}

addrsloopv6:
	for _, addr := range raddrsv6 {
		raddr := net.JoinHostPort(addr, "53")
		for _, s := range servers.List {
			if s.Addr == raddr {
				continue addrsloopv6
			}
		}
		servers.List = append(servers.List, authcache.NewAuthServer(raddr, authcache.IPv6))
	}

	servers.Checked = true

	return oldsize != len(servers.List)
}

func (r *Resolver) checkGlueRR(resp *dns.Msg, nss nameservers, level int) (*authcache.AuthServers, nameservers, nameservers) {
	authservers := &authcache.AuthServers{}

	foundv4 := make(nameservers)
	foundv6 := make(nameservers)

	nsipv6 := make(map[string][]string)
	for _, a := range resp.Extra {
		if extra, ok := a.(*dns.AAAA); ok {
			name := strings.ToLower(extra.Header().Name)
			qname := resp.Question[0].Name

			i, _ := dns.PrevLabel(qname, level)

			if dns.CompareDomainName(name, qname[i:]) < level {
				// we cannot trust that glue, out of bailiwick.
				continue
			}

			if _, ok := nss[name]; ok {
				if isLocalIP(extra.AAAA) {
					continue
				}

				if extra.AAAA.IsLoopback() {
					continue
				}

				foundv6[name] = struct{}{}

				nsipv6[name] = append(nsipv6[name], extra.AAAA.String())
				authservers.List = append(authservers.List, authcache.NewAuthServer(net.JoinHostPort(extra.AAAA.String(), "53"), authcache.IPv6))
			}
		}
	}

	nsipv4 := make(map[string][]string)
	// 找DNS响应中的additional section，看有没有胶水记录即NS-->IP地址映射
	for _, a := range resp.Extra {
		if extra, ok := a.(*dns.A); ok {
			name := strings.ToLower(extra.Header().Name)
			qname := resp.Question[0].Name

			i, _ := dns.PrevLabel(qname, level)

			// 检测如果该胶水记录并不是当前查询域名（可能是原域名的上级域名，由level指定上级层数）的下级，则跳过
			if dns.CompareDomainName(name, qname[i:]) < level {
				// we cannot trust that glue, it doesn't cover in the origin name.
				continue
			}

			if _, ok := nss[name]; ok {
				if isLocalIP(extra.A) {
					continue
				}

				if extra.A.IsLoopback() {
					continue
				}

				foundv4[name] = struct{}{}

				nsipv4[name] = append(nsipv4[name], extra.A.String())
				authservers.List = append(authservers.List, authcache.NewAuthServer(
					net.JoinHostPort(extra.A.String(), "53"), authcache.IPv4))
			}
		}
	}

	// add glue records to cache
	r.addIPv4Cache(nsipv4)
	r.addIPv6Cache(nsipv6)

	return authservers, foundv4, foundv6
}

func (r *Resolver) addIPv4Cache(nsipv4 map[string][]string) {
	for name, addrs := range nsipv4 {
<<<<<<< HEAD
		key := cache.Hash(dns.Question{Name: name, Qtype: dns.TypeA})

=======
		key := cache.Hash(dns.Question{Name: name, Qtype: dns.TypeA, Qclass: dns.ClassINET})
>>>>>>> c75964b5
		r.ipv4cache.Add(key, addrs)
	}
}

func (r *Resolver) getIPv4Cache(name string) ([]string, bool) {
	key := cache.Hash(dns.Question{Name: name, Qtype: dns.TypeA, Qclass: dns.ClassINET})
	if v, ok := r.ipv4cache.Get(key); ok {
		return v.([]string), ok
	}

	return []string{}, false
}

func (r *Resolver) removeIPv4Cache(name string) {
	r.ipv4cache.Remove(cache.Hash(dns.Question{Name: name, Qtype: dns.TypeA, Qclass: dns.ClassINET}))
}

func (r *Resolver) addIPv6Cache(nsipv6 map[string][]string) {
	for name, addrs := range nsipv6 {
		key := cache.Hash(dns.Question{Name: name, Qtype: dns.TypeAAAA, Qclass: dns.ClassINET})
		r.ipv6cache.Add(key, addrs)
	}
}

func (r *Resolver) getIPv6Cache(name string) ([]string, bool) {
	key := cache.Hash(dns.Question{Name: name, Qtype: dns.TypeAAAA, Qclass: dns.ClassINET})
	if v, ok := r.ipv6cache.Get(key); ok {
		return v.([]string), ok
	}

	return []string{}, false
}

func (r *Resolver) getIPCache(name string) ([]string, bool) {
	var totalIps []string
	if ips, ok := r.getIPv4Cache(name); ok {
		totalIps = append(totalIps, ips...)
	}
	if ips, ok := r.getIPv6Cache(name); ok {
		totalIps = append(totalIps, ips...)
	}
	return totalIps, len(totalIps) > 0
}

func (r *Resolver) removeIPv6Cache(name string) {
	r.ipv6cache.Remove(cache.Hash(dns.Question{Name: name, Qtype: dns.TypeAAAA, Qclass: dns.ClassINET}))
}

func (r *Resolver) minimize(req *dns.Msg, level int, nomin bool) (*dns.Msg, bool) {
	if r.qnameMinLevel == 0 || nomin {
		return req, false
	}

	q := req.Question[0]

	minReq := req.Copy()
	minimized := false

	if level < r.qnameMinLevel && q.Name != rootzone {
		prev, end := dns.PrevLabel(q.Name, level+1)
		if !end {
			minimized = true
			minReq.Question[0].Name = q.Name[prev:]
			if minReq.Question[0].Name == q.Name {
				minimized = false
			} else {
				minReq.Question[0].Qtype = req.Question[0].Qtype
			}
		}
	}

	return minReq, minimized
}

func (r *Resolver) setTags(req, resp *dns.Msg) *dns.Msg {
	resp.RecursionAvailable = true
	resp.RecursionDesired = true
	resp.Authoritative = false
	resp.CheckingDisabled = req.CheckingDisabled
	resp.AuthenticatedData = false

	return resp
}

func (r *Resolver) checkDname(ctx context.Context, resp *dns.Msg) (*dns.Msg, bool) {
	if len(resp.Question) == 0 {
		return nil, false
	}

	q := resp.Question[0]

	if q.Qtype == dns.TypeCNAME {
		return nil, false
	}

	target := getDnameTarget(resp)
	if target != "" {
		req := new(dns.Msg)
		req.SetQuestion(target, q.Qtype)
		req.SetEdns0(dnsutil.DefaultMsgSize, true)

		msg, err := dnsutil.ExchangeInternal(ctx, req)
		if err != nil {
			return nil, false
		}

		return msg, true
	}

	return nil, false
}

func (r *Resolver) answer(ctx context.Context, req, resp *dns.Msg, parentdsrr []dns.RR, extra ...bool) (*dns.Msg, error) {
	if msg, ok := r.checkDname(ctx, resp); ok {
		resp.Answer = append(resp.Answer, msg.Answer...)
		resp.Rcode = msg.Rcode

		if len(msg.Answer) == 0 {
			return r.authority(ctx, req, resp, parentdsrr, req.Question[0].Qtype)
		}
	}

	if !req.CheckingDisabled {
		var err error
		q := req.Question[0]

		signer, signerFound := r.findRRSIG(resp, q.Name, true)
		if !signerFound && len(parentdsrr) > 0 && q.Qtype == dns.TypeDS {
			log.Warn("DNSSEC verify failed (answer)", "query", formatQuestion(q), "error", errDSRecords.Error())
			return nil, errDSRecords
		}
		parentdsrr, err = r.findDS(ctx, signer, q.Name, resp, parentdsrr)
		if err != nil {
			return nil, err
		}

		if !signerFound && len(parentdsrr) > 0 {
			log.Warn("DNSSEC verify failed (answer)", "query", formatQuestion(q), "error", errDSRecords.Error())
			return nil, errDSRecords
		} else if len(parentdsrr) > 0 {
			resp.AuthenticatedData, err = r.verifyDNSSEC(ctx, signer, strings.ToLower(q.Name), resp, parentdsrr)
			if err != nil {
				log.Warn("DNSSEC verify failed (answer)", "query", formatQuestion(q), "error", err.Error())
				return nil, err
			}
		}
	}

	resp = r.clearAdditional(req, resp, extra...)

	if req.Question[0].Qtype == dns.TypeNS {
		for _, rr := range resp.Answer {
			if rr.Header().Rrtype == dns.TypeNS {
				name := rr.(*dns.NS).Ns
				if iPv4, ok := r.getIPv4Cache(name); ok {
					resp.Extra = append(resp.Extra, &dns.A{
						Hdr: dns.RR_Header{
							Name:   name,
							Rrtype: dns.TypeA,
							Class:  dns.ClassINET,
							Ttl:    rr.Header().Ttl,
						},
						A: net.ParseIP(iPv4[0]),
					})
				}
				if ipv6, ok := r.getIPv6Cache(name); ok {
					resp.Extra = append(resp.Extra, &dns.AAAA{
						Hdr: dns.RR_Header{
							Name:   name,
							Rrtype: dns.TypeAAAA,
							Class:  dns.ClassINET,
							Ttl:    rr.Header().Ttl,
						},
						AAAA: net.ParseIP(ipv6[0]),
					})
				}
			}
		}
	}
	return resp, nil
}

func (r *Resolver) authority(ctx context.Context, req, resp *dns.Msg, parentdsrr []dns.RR, otype uint16) (*dns.Msg, error) {
	if !req.CheckingDisabled {
		var err error
		q := req.Question[0]

		signer, signerFound := r.findRRSIG(resp, q.Name, false)
		if !signerFound && len(parentdsrr) > 0 && otype == dns.TypeDS {
			log.Warn("DNSSEC verify failed (NXDOMAIN)", "query", formatQuestion(q), "error", errDSRecords.Error())

			return nil, errDSRecords
		}

		parentdsrr, err = r.findDS(ctx, signer, q.Name, resp, parentdsrr)
		if err != nil {
			return nil, err
		}

		if !signerFound && len(parentdsrr) > 0 {
			err = errDSRecords
			log.Warn("DNSSEC verify failed (NXDOMAIN)", "query", formatQuestion(q), "error", err.Error())

			return nil, err
		} else if len(parentdsrr) > 0 {
			ok, err := r.verifyDNSSEC(ctx, signer, q.Name, resp, parentdsrr)
			if err != nil {
				log.Warn("DNSSEC verify failed (NXDOMAIN)", "query", formatQuestion(q), "error", err.Error())
				return nil, err
			}

			if ok && resp.Rcode == dns.RcodeNameError {
				nsec3Set := extractRRSet(resp.Ns, "", dns.TypeNSEC3)
				if len(nsec3Set) > 0 {
					err = verifyNameError(resp, nsec3Set)
					if err != nil {
						log.Warn("NSEC3 verify failed (NXDOMAIN)", "query", formatQuestion(q), "error", err.Error())
						return nil, err
					}

					//TODO: verify NSEC name error??
					/*} else {

					nsecSet := extractRRSet(resp.Ns, "", dns.TypeNSEC)
					if len(nsecSet) > 0 {

					}*/
				}
			}

			if ok && q.Qtype == dns.TypeDS {
				nsec3Set := extractRRSet(resp.Ns, "", dns.TypeNSEC3)
				if len(nsec3Set) > 0 {
					err = verifyNODATA(resp, nsec3Set)
					if err != nil {
						log.Warn("NSEC3 verify failed (NODATA)", "query", formatQuestion(q), "error", err.Error())
						return nil, err
					}

					//TODO: verify NSEC nodata??
					/*} else {

					nsecSet := extractRRSet(resp.Ns, q.Name, dns.TypeNSEC)
					if len(nsecSet) > 0 {

					}*/
				}
			}
		}
	}

	return resp, nil
}

func (r *Resolver) lookup(ctx context.Context, req *dns.Msg, servers *authcache.AuthServers) (resp *dns.Msg, err error) {
	var serversList []*authcache.AuthServer

	servers.RLock()
	serversList = append(serversList, servers.List...)
	level := dns.CountLabel(servers.Zone)
	servers.RUnlock()

	authcache.Sort(serversList, atomic.AddUint64(&servers.Called, 1))

	var responseErrors []*dns.Msg
	var configErrors []*dns.Msg
	var fatalErrors []error

	returned := make(chan struct{})
	defer close(returned)

	// modified version of golang dialParallel func
	type exchangeResult struct {
		resp *dns.Msg
		error
		server *authcache.AuthServer
	}

	results := make(chan exchangeResult)

	startRacer := func(ctx context.Context, req *dns.Msg, server *authcache.AuthServer) {
		resp, err := r.exchange(ctx, "udp", req, server, 0)
		defer ReleaseMsg(req)

		select {
		case results <- exchangeResult{resp: resp, server: server, error: err}:
		case <-returned:
		}
	}

	fallbackTimeout := 150 * time.Millisecond

	// Start the timer for the fallback racer.
	fallbackTimer := time.NewTimer(fallbackTimeout)
	defer fallbackTimer.Stop()

	left := len(serversList)

	ctx, cancel := context.WithCancel(ctx)
	defer cancel()

mainloop:
	for index, server := range serversList {
		go startRacer(ctx, req.CopyTo(AcquireMsg()), server)

	fallbackloop:
		for left != 0 {
			fallbackTimer.Reset(fallbackTimeout)

			select {
			case <-fallbackTimer.C:
				if left > 0 && len(serversList)-1 == index {
					continue fallbackloop
				}
				continue mainloop
			case res := <-results:
				left--

				if res.error != nil {
					fatalErrors = append(fatalErrors, res.error)

					if left > 0 && len(serversList)-1 == index {
						continue fallbackloop
					}
					continue mainloop
				}

				resp = res.resp

				if resp.Rcode != dns.RcodeSuccess {
					responseErrors = append(responseErrors, resp)

					//we don't need to look all nameservers for that response
					if len(responseErrors) > 2 && resp.Rcode == dns.RcodeNameError {
						break mainloop
					}

					if left > 0 && len(serversList)-1 == index {
						continue fallbackloop
					}
					continue mainloop
				}

				if resp.Rcode == dns.RcodeSuccess && len(resp.Ns) > 0 && len(resp.Answer) == 0 {
					for _, rr := range resp.Ns {
						if nsrec, ok := rr.(*dns.NS); ok {
							// looks invalid configuration, try another server
							if dns.CountLabel(nsrec.Header().Name) <= level {
								configErrors = append(configErrors, resp)

								// lets move back this server in the list.
								atomic.AddInt64(&server.Rtt, 2*time.Second.Nanoseconds())
								atomic.AddInt64(&server.Count, 1)

								if left > 0 && len(serversList)-1 == index {
									continue fallbackloop
								}
								continue mainloop
							}
						}
					}
				}

				return resp, nil
			}
		}
	}

	if len(responseErrors) > 0 {
		for _, resp := range responseErrors {
			// if we have other errors, we can try choose nameerror first
			if resp.Rcode == dns.RcodeNameError {
				return resp, nil
			}
		}
		return responseErrors[0], nil
	}

	if len(configErrors) > 0 {
		return configErrors[0], nil
	}

	if len(fatalErrors) > 0 {
		return nil, fatalError(errors.New("connection failed to upstream servers"))
	}

	panic("looks like no root servers, check your config")
}

func (r *Resolver) exchange(ctx context.Context, proto string, req *dns.Msg, server *authcache.AuthServer, retried int) (*dns.Msg, error) {
	if ctx.Err() != nil {
		return nil, ctx.Err()
	}

	q := req.Question[0]

	var resp *dns.Msg
	var err error

	rtt := r.netTimeout
	defer func() {
		atomic.AddInt64(&server.Rtt, rtt.Nanoseconds())
		atomic.AddInt64(&server.Count, 1)
	}()

	d := r.newDialer(ctx, proto, server.Version)

	co := AcquireConn()
	defer ReleaseConn(co) // this will be close conn also

	co.Conn, err = d.DialContext(ctx, proto, server.Addr)
	if err != nil {
		log.Debug("Dial failed to upstream server", "query", formatQuestion(q), "upstream", server.Addr,
			"net", proto, "rtt", rtt.Round(time.Millisecond).String(), "error", err.Error(), "retried", retried)
		return nil, err
	}

	_ = co.SetDeadline(time.Now().Add(r.netTimeout))

	resp, rtt, err = co.Exchange(req)
	if err != nil {
		log.Debug("Exchange failed for upstream server", "query", formatQuestion(q), "upstream", server.Addr,
			"net", proto, "rtt", rtt.Round(time.Millisecond).String(), "error", err.Error(), "retried", retried)

		if retried < 2 {
			if retried == 1 && proto == "udp" {
				proto = "tcp"
			}
			// retry
			retried++
			return r.exchange(ctx, proto, req, server, retried)
		}

		return nil, err
	}

	if resp != nil && resp.Truncated && proto == "udp" {
		return r.exchange(ctx, "tcp", req, server, retried)
	}

	if resp != nil && resp.Rcode == dns.RcodeFormatError && req.IsEdns0() != nil {
		// try again without edns tags, some weird servers didn't implement that
		req = dnsutil.ClearOPT(req)
		return r.exchange(ctx, proto, req, server, retried)
	}

	return resp, nil
}

func (r *Resolver) newDialer(ctx context.Context, proto string, version authcache.Version) (d *net.Dialer) {
	d = &net.Dialer{Deadline: time.Now().Add(r.netTimeout)}

	reqid := 0
	if v := ctx.Value(ctxKey("reqid")); v != nil {
		reqid = int(v.(uint16))
	}

	if version == authcache.IPv4 {
		if len(r.outboundipv4) > 0 {
			//we will be select outbound ip address by request id.
			index := len(r.outboundipv4) * reqid / maxUint16

			// port number will automatically chosen
			if proto == "tcp" {
				d.LocalAddr = &net.TCPAddr{IP: r.outboundipv4[index]}
			} else if proto == "udp" {
				d.LocalAddr = &net.UDPAddr{IP: r.outboundipv4[index]}
			}
		}
	} else if version == authcache.IPv6 {
		if len(r.outboundipv6) > 0 {
			index := len(r.outboundipv6) * reqid / maxUint16

			// port number will automatically chosen
			if proto == "tcp" {
				d.LocalAddr = &net.TCPAddr{IP: r.outboundipv6[index]}
			} else if proto == "udp" {
				d.LocalAddr = &net.UDPAddr{IP: r.outboundipv6[index]}
			}
		}
	}

	return d
}

func (r *Resolver) searchCache(q dns.Question, cd bool, origin string) (servers *authcache.AuthServers, parentdsrr []dns.RR, level int) {
	if q.Qtype == dns.TypeDS {
		next, end := dns.NextLabel(q.Name, 0)

		q.Name = q.Name[next:]
		if end {
			q.Name = rootzone
		}
	}

	q.Qtype = dns.TypeNS // we should search NS type in cache
	key := cache.Hash(q, cd)

	ns, err := r.ncache.Get(key)

	if err == nil {
		if atomic.LoadUint32(&ns.Servers.ErrorCount) >= 10 {
			// we have fatal errors from all servers, lets clear cache and try again
			r.ncache.Remove(key)
			q.Name = origin
			return r.searchCache(q, cd, origin)
		}
		log.Debug("Nameserver cache hit", "key", key, "query", formatQuestion(q), "cd", cd)
		return ns.Servers, ns.DSRR, dns.CompareDomainName(origin, q.Name)
	}

	if !cd {
		key := cache.Hash(q, true)
		ns, err := r.ncache.Get(key)

		if err == nil && len(ns.DSRR) == 0 {
			if atomic.LoadUint32(&ns.Servers.ErrorCount) >= 10 {
				r.ncache.Remove(key)
				q.Name = origin
				return r.searchCache(q, cd, origin)
			}
			log.Debug("Nameserver cache hit", "key", key, "query", formatQuestion(q), "cd", true)
			return ns.Servers, ns.DSRR, dns.CompareDomainName(origin, q.Name)
		}
	}

	next, end := dns.NextLabel(q.Name, 0)

	if end {
		return r.rootservers, nil, 0
	}

	q.Name = q.Name[next:]

	return r.searchCache(q, cd, origin)
}

func (r *Resolver) findRRSIG(resp *dns.Msg, qname string, inAnswer bool) (signer string, signerFound bool) {
	rrset := resp.Ns
	if inAnswer {
		rrset = resp.Answer
	}

	for _, r := range rrset {
		var sigrec *dns.RRSIG
		var dnameCover bool

		if sig, ok := r.(*dns.RRSIG); ok {
			sigrec = sig
			if sigrec.TypeCovered == dns.TypeDNAME {
				dnameCover = true
			}
		}

		if inAnswer && !strings.EqualFold(r.Header().Name, qname) && !dnameCover {
			continue
		}

		if sigrec != nil {
			signer = sigrec.SignerName
			signerFound = true
			break
		}
	}

	return
}

func (r *Resolver) findDS(ctx context.Context, signer, qname string, resp *dns.Msg, parentdsrr []dns.RR) (dsset []dns.RR, err error) {
	if signer == rootzone && len(parentdsrr) == 0 {
		parentdsrr = r.dsRRFromRootKeys()
	} else if len(parentdsrr) > 0 {
		dsrr := parentdsrr[0].(*dns.DS)
		dsname := strings.ToLower(dsrr.Header().Name)

		if signer == "" {
			// generally auth server directly return answer without DS records
			n := dns.CompareDomainName(dsname, qname)
			nsplit := dns.SplitDomainName(qname)

			for len(nsplit)-n > 0 {
				candidate := dns.Fqdn(strings.Join(nsplit[len(nsplit)-n-1:], "."))

				dsResp, err := r.lookupDS(ctx, candidate)
				if err != nil {
					return nil, err
				}

				parentdsrr = extractRRSet(dsResp.Answer, candidate, dns.TypeDS)
				if len(parentdsrr) == 0 {
					break
				}

				n = dns.CompareDomainName(candidate, qname)
			}

		} else if dsname != signer {
			// try lookup DS records
			dsResp, err := r.lookupDS(ctx, signer)
			if err != nil {
				return nil, err
			}

			parentdsrr = extractRRSet(dsResp.Answer, signer, dns.TypeDS)
		}
	}

	dsset = parentdsrr

	return
}

func (r *Resolver) lookupDS(ctx context.Context, qname string) (msg *dns.Msg, err error) {
	log.Debug("Lookup DS record", "qname", qname)

	dsReq := new(dns.Msg)
	dsReq.SetQuestion(qname, dns.TypeDS)
	dsReq.SetEdns0(dnsutil.DefaultMsgSize, true)

	dsres, err := dnsutil.ExchangeInternal(ctx, dsReq)
	if err != nil {
		return nil, err
	}

	if len(dsres.Answer) == 0 && len(dsres.Ns) == 0 {
		return nil, fmt.Errorf("DS or NSEC records not found")
	}

	return dsres, nil
}

func (r *Resolver) lookupNSAddrV4(ctx context.Context, qname string, cd bool) (addrs []string, err error) {
	log.Debug("Lookup NS ipv4 address", "qname", qname)

	if addrs, ok := r.getIPv4Cache(qname); ok {
		return addrs, nil
	}

	ctx = context.WithValue(ctx, ctxKey("nsl"), struct{}{})

	nsReq := new(dns.Msg)
	nsReq.SetQuestion(qname, dns.TypeA)
	nsReq.SetEdns0(dnsutil.DefaultMsgSize, true)
	nsReq.CheckingDisabled = cd

	nsres, err := dnsutil.ExchangeInternal(ctx, nsReq)
	if err != nil {
		return addrs, fmt.Errorf("nameserver ipv4 address lookup failed for %s (%v)", qname, err)
	}

	if addrs, ok := searchAddrs(nsres); ok {
		return addrs, nil
	}

	// try look glue cache
	if addrs, ok := r.getIPv4Cache(qname); ok {
		return addrs, nil
	}

	return addrs, fmt.Errorf("nameserver ipv4 address lookup failed for %s", qname)
}

func (r *Resolver) lookupNSAddrV6(ctx context.Context, qname string, cd bool) (addrs []string, err error) {
	log.Debug("Lookup NS ipv6 address", "qname", qname)

	if addrs, ok := r.getIPv6Cache(qname); ok {
		return addrs, nil
	}

	ctx = context.WithValue(ctx, ctxKey("nsl"), struct{}{})

	nsReq := new(dns.Msg)
	nsReq.SetQuestion(qname, dns.TypeAAAA)
	nsReq.SetEdns0(dnsutil.DefaultMsgSize, true)
	nsReq.CheckingDisabled = cd

	nsres, err := dnsutil.ExchangeInternal(ctx, nsReq)
	if err != nil {
		return addrs, fmt.Errorf("nameserver ipv6 address lookup failed for %s (%v)", qname, err)
	}

	if addrs, ok := searchAddrs(nsres); ok {
		return addrs, nil
	}

	// try look glue cache
	if addrs, ok := r.getIPv6Cache(qname); ok {
		return addrs, nil
	}

	return addrs, fmt.Errorf("nameserver ipv6 address lookup failed for %s", qname)
}

func (r *Resolver) dsRRFromRootKeys() (dsset []dns.RR) {
	for _, rr := range r.rootkeys {
		if dnskey, ok := rr.(*dns.DNSKEY); ok {
			dsset = append(dsset, dnskey.ToDS(dns.RSASHA1))
		}
	}

	if len(dsset) == 0 {
		panic("root zone dsset empty")
	}

	return
}

func (r *Resolver) verifyRootKeys(msg *dns.Msg) (ok bool) {
	keys := make(map[uint16]*dns.DNSKEY)
	for _, a := range msg.Answer {
		if a.Header().Rrtype == dns.TypeDNSKEY {
			dnskey := a.(*dns.DNSKEY)
			tag := dnskey.KeyTag()
			if dnskey.Flags == 256 || dnskey.Flags == 257 {
				keys[tag] = dnskey
			}
		}
	}

	if len(keys) == 0 {
		panic("root zone keys empty")
	}

	dsset := []dns.RR{}
	for _, a := range r.rootkeys {
		if dnskey, ok := a.(*dns.DNSKEY); ok {
			dsset = append(dsset, dnskey.ToDS(dns.RSASHA1))
		}
	}

	if len(dsset) == 0 {
		panic("root zone dsset empty")
	}

	if _, err := verifyDS(keys, dsset); err != nil {
		panic("root zone DS not verified")
	}

	if _, err := verifyRRSIG(keys, msg); err != nil {
		panic("root zone keys not verified")
	}

	return true
}

func (r *Resolver) verifyDNSSEC(ctx context.Context, signer, signed string, resp *dns.Msg, parentdsRR []dns.RR) (ok bool, err error) {
	keyReq := new(dns.Msg)
	keyReq.SetQuestion(signer, dns.TypeDNSKEY)
	keyReq.SetEdns0(dnsutil.DefaultMsgSize, true)

	var msg *dns.Msg

	q := resp.Question[0]

	if q.Qtype != dns.TypeDNSKEY || q.Name != signer {
		msg, err = dnsutil.ExchangeInternal(ctx, keyReq)
		if err != nil {
			return
		}
	} else if q.Qtype == dns.TypeDNSKEY {
		if q.Name == rootzone {
			if !r.verifyRootKeys(resp) {
				return false, fmt.Errorf("root zone keys not verified")
			}

			log.Debug("Good! root keys verified and set in cache")
			return true, nil
		}

		msg = resp
	}

	keys := make(map[uint16]*dns.DNSKEY)
	for _, a := range msg.Answer {
		if a.Header().Rrtype == dns.TypeDNSKEY {
			dnskey := a.(*dns.DNSKEY)
			tag := dnskey.KeyTag()
			if dnskey.Flags == 256 || dnskey.Flags == 257 {
				keys[tag] = dnskey
			}
		}
	}

	if len(keys) == 0 {
		return false, errNoDNSKEY
	}

	if len(parentdsRR) == 0 {
		return false, fmt.Errorf("DS RR set empty")
	}

	unsupportedDigest, err := verifyDS(keys, parentdsRR)
	if err != nil {
		log.Debug("DNSSEC DS verify failed", "signer", signer, "signed", signed, "error", err.Error(), "unsupported digest", unsupportedDigest)
		if unsupportedDigest {
			return false, nil
		}
		return
	}

	// we don't need to verify rrsig questions.
	if q.Qtype == dns.TypeRRSIG {
		return false, nil
	}

	if ok, err = verifyRRSIG(keys, resp); err != nil {
		return
	}

	//TODO (semih): there is exponent problem in golang lib, we can't verify this.
	if !ok {
		return false, nil
	}

	log.Debug("DNSSEC verified", "signer", signer, "signed", signed, "query", formatQuestion(resp.Question[0]))

	return true, nil
}

func (r *Resolver) clearAdditional(req, resp *dns.Msg, extra ...bool) *dns.Msg {
	resp.Ns = []dns.RR{}

	noclear := len(extra) == 0
	if len(extra) > 0 && !extra[0] {
		noclear = true
	}

	if noclear {
		resp.Extra = []dns.RR{}

		opt := req.IsEdns0()
		if opt != nil {
			resp.Extra = append(resp.Extra, opt)
		}
	}

	return resp
}

func (r *Resolver) equalServers(s1, s2 *authcache.AuthServers) bool {
	var list1, list2 []string

	s1.RLock()
	for _, s := range s1.List {
		list1 = append(list1, s.Addr)
	}
	s1.RUnlock()

	s2.RLock()
	for _, s := range s2.List {
		list2 = append(list2, s.Addr)
	}
	s2.RUnlock()

	if len(list1) != len(list2) {
		return false
	}

	sort.Strings(list1)
	sort.Strings(list2)

	for i, v := range list1 {
		if list2[i] != v {
			return false
		}
	}

	return true
}

func (r *Resolver) checkPriming() {
	req := new(dns.Msg)
	req.SetQuestion(rootzone, dns.TypeNS)
	req.SetEdns0(dnsutil.DefaultMsgSize, true)

	ctx, cancel := context.WithDeadline(context.Background(), time.Now().Add(r.netTimeout))
	defer cancel()

	if len(r.rootservers.List) == 0 {
		panic("root servers list empty. check your config file")
	}

	resp, err := r.Resolve(ctx, req, r.rootservers, true, 5, 0, false, nil, true)
	if err != nil {
		log.Error("root servers update failed", "error", err.Error())

		return
	}

	if len(resp.Extra) > 0 {
		var tmpservers authcache.AuthServers

		// don't want to mixed ip address list, so first ipv6 then ipv4
		for _, r := range resp.Extra {
			if r.Header().Rrtype == dns.TypeAAAA {
				if v6, ok := r.(*dns.AAAA); ok {
					host := net.JoinHostPort(v6.AAAA.String(), "53")
					tmpservers.List = append(tmpservers.List, authcache.NewAuthServer(host, authcache.IPv6))
				}
			}
		}

		for _, r := range resp.Extra {
			if r.Header().Rrtype == dns.TypeA {
				if v4, ok := r.(*dns.A); ok {
					host := net.JoinHostPort(v4.A.String(), "53")
					tmpservers.List = append(tmpservers.List, authcache.NewAuthServer(host, authcache.IPv4))
				}
			}
		}

		if len(tmpservers.List) > 0 {
			r.rootservers.Lock()
			r.rootservers.List = tmpservers.List
			r.rootservers.Checked = true
			r.rootservers.Unlock()
		}

		if len(tmpservers.List) > 0 {
			log.Debug("Good! root servers update successful")

			return
		}
	}

	log.Error("root servers update failed", "error", "no records found")
}

func (r *Resolver) run() {
	for !middleware.Ready() {
		//wait middleware setup
		time.Sleep(50 * time.Millisecond)
	}

	r.checkPriming()

	ticker := time.NewTicker(time.Hour)

	for range ticker.C {
		r.checkPriming()
	}
}<|MERGE_RESOLUTION|>--- conflicted
+++ resolved
@@ -948,12 +948,7 @@
 
 func (r *Resolver) addIPv4Cache(nsipv4 map[string][]string) {
 	for name, addrs := range nsipv4 {
-<<<<<<< HEAD
-		key := cache.Hash(dns.Question{Name: name, Qtype: dns.TypeA})
-
-=======
 		key := cache.Hash(dns.Question{Name: name, Qtype: dns.TypeA, Qclass: dns.ClassINET})
->>>>>>> c75964b5
 		r.ipv4cache.Add(key, addrs)
 	}
 }
